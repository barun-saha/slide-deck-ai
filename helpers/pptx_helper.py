import logging
import os.path
import pathlib
import re
import tempfile

from typing import List, Tuple

import json5
import pptx
from pptx.enum.shapes import MSO_AUTO_SHAPE_TYPE

from global_config import GlobalConfig


# English Metric Unit (used by PowerPoint) to inches
EMU_TO_INCH_SCALING_FACTOR = 1.0 / 914400
INCHES_1_5 = pptx.util.Inches(1.5)
INCHES_1 = pptx.util.Inches(1)
INCHES_0_5 = pptx.util.Inches(0.5)
INCHES_0_4 = pptx.util.Inches(0.4)
INCHES_0_3 = pptx.util.Inches(0.3)

STEP_BY_STEP_PROCESS_MARKER = '>> '

PATTERN = re.compile(r"^slide[ ]+\d+:", re.IGNORECASE)
SAMPLE_JSON_FOR_PPTX = '''
{
    "title": "Understanding AI",
    "slides": [
        {
            "heading": "Introduction",
            "bullet_points": [
                "Brief overview of AI",
                [
                    "Importance of understanding AI"
                ]
            ]
        }
    ]
}
'''

logger = logging.getLogger(__name__)


def remove_slide_number_from_heading(header: str) -> str:
    """
    Remove the slide number from a given slide header.

    :param header: The header of a slide.
    """

    if PATTERN.match(header):
        idx = header.find(':')
        header = header[idx + 1:]

    return header


def generate_powerpoint_presentation(
        structured_data: str,
        slides_template: str,
        output_file_path: pathlib.Path
) -> List:
    """
    Create and save a PowerPoint presentation file containing the content in JSON format.

    :param structured_data: The presentation contents as "JSON" (may contain trailing commas).
    :param slides_template: The PPTX template to use.
    :param output_file_path: The path of the PPTX file to save as.
    :return A list of presentation title and slides headers.
    """

    # The structured "JSON" might contain trailing commas, so using json5
    parsed_data = json5.loads(structured_data)

    logger.debug(
        '*** Using PPTX template: %s (exists = %s)',
        GlobalConfig.PPTX_TEMPLATE_FILES[slides_template]['file'],
        os.path.exists(GlobalConfig.PPTX_TEMPLATE_FILES[slides_template]['file'])
    )
    presentation = pptx.Presentation(GlobalConfig.PPTX_TEMPLATE_FILES[slides_template]['file'])

    slide_width_inch = EMU_TO_INCH_SCALING_FACTOR * presentation.slide_width
    slide_height_inch = EMU_TO_INCH_SCALING_FACTOR * presentation.slide_height
    logger.debug('Slide width: %f, height: %f', slide_width_inch, slide_height_inch)

    # The title slide
    title_slide_layout = presentation.slide_layouts[0]
    slide = presentation.slides.add_slide(title_slide_layout)
    title = slide.shapes.title
    subtitle = slide.placeholders[1]
    title.text = parsed_data['title']
    logger.info(
        'PPT title: %s | #slides: %d',
        title.text, len(parsed_data['slides'])
    )
    subtitle.text = 'by Myself and SlideDeck AI :)'
    all_headers = [title.text, ]

    # background = slide.background
    # background.fill.solid()
    # background.fill.fore_color.rgb = RGBColor.from_string('C0C0C0')  # Silver
    # title.text_frame.paragraphs[0].font.color.rgb = RGBColor(0, 0, 128)  # Navy blue

    # Add contents in a loop
    for a_slide in parsed_data['slides']:
        bullet_slide_layout = presentation.slide_layouts[1]
        slide = presentation.slides.add_slide(bullet_slide_layout)

        if not _handle_step_by_step_process(
            slide=slide,
            slide_json=a_slide,
            slide_width_inch=slide_width_inch,
            slide_height_inch=slide_height_inch,
        ):
            _handle_default_display(slide, a_slide)

        _handle_key_message(
            slide=slide,
            slide_json=a_slide,
            slide_width_inch=slide_width_inch,
            slide_height_inch=slide_height_inch,
        )

    # The thank-you slide
    last_slide_layout = presentation.slide_layouts[0]
    slide = presentation.slides.add_slide(last_slide_layout)
    title = slide.shapes.title
    title.text = 'Thank you!'

    presentation.save(output_file_path)

    return all_headers


def get_flat_list_of_contents(items: list, level: int) -> List[Tuple]:
    """
    Flatten a (hierarchical) list of bullet points to a single list containing each item and
    its level.

    :param items: A bullet point (string or list).
    :param level: The current level of hierarchy.
    :return: A list of (bullet item text, hierarchical level) tuples.
    """

    flat_list = []

    for item in items:
        if isinstance(item, str):
            flat_list.append((item, level))
        elif isinstance(item, list):
            flat_list = flat_list + get_flat_list_of_contents(item, level + 1)

    return flat_list


def _handle_default_display(
        slide: pptx.slide.Slide,
        slide_json: dict,
):
    """
    Display a list of text in a slide.

    :param slide: The slide to be processed.
    :param slide_json: The content of the slide as JSON data.
    """

    shapes = slide.shapes
    title_shape = shapes.title
    body_shape = shapes.placeholders[1]
    title_shape.text = remove_slide_number_from_heading(slide_json['heading'])
    text_frame = body_shape.text_frame

    # The bullet_points may contain a nested hierarchy of JSON arrays
    # In some scenarios, it may contain objects (dictionaries) because the LLM generated so
    #  ^ The second scenario is not covered

    flat_items_list = get_flat_list_of_contents(slide_json['bullet_points'], level=0)

    for an_item in flat_items_list:
        paragraph = text_frame.add_paragraph()
        paragraph.text = an_item[0].removeprefix(STEP_BY_STEP_PROCESS_MARKER)
        paragraph.level = an_item[1]


def _handle_step_by_step_process(
        slide: pptx.slide.Slide,
        slide_json: dict,
        slide_width_inch: float,
        slide_height_inch: float
) -> bool:
    """
    Add shapes to display a step-by-step process in the slide, if available.

    :param slide: The slide to be processed.
    :param slide_json: The content of the slide as JSON data.
    :param slide_width_inch: The width of the slide in inches.
    :param slide_height_inch: The height of the slide in inches.
    :return True is this slide has a step-by-step process depiction; False otherwise.
    """

    if 'bullet_points' in slide_json and slide_json['bullet_points']:
        steps = slide_json['bullet_points']

        # Ensure that it is a single list of strings without any sub-list
        for step in steps:
            if not isinstance(step, str):
                return False

            if not step.startswith(STEP_BY_STEP_PROCESS_MARKER):
                return False

        shapes = slide.shapes
        shapes.title.text = remove_slide_number_from_heading(slide_json['heading'])
        n_steps = len(steps)

        if 3 <= n_steps <= 4:
            # Horizontal display
            height = INCHES_1_5
            width = pptx.util.Inches(slide_width_inch / n_steps - 0.01)
            top = pptx.util.Inches(slide_height_inch / 2)
            left = pptx.util.Inches((slide_width_inch - width.inches * n_steps) / 2 + 0.05)

            for step in steps:
                shape = shapes.add_shape(MSO_AUTO_SHAPE_TYPE.CHEVRON, left, top, width, height)
                shape.text = step.removeprefix(STEP_BY_STEP_PROCESS_MARKER)
                left += width - INCHES_0_4
        elif n_steps > 4:
            # Vertical display
            height = pptx.util.Inches(0.65)
            width = pptx.util.Inches(slide_width_inch * 2/ 3)
            top = pptx.util.Inches(slide_height_inch / 4)
            left = INCHES_1  # slide_width_inch - width.inches)

            for step in steps:
                shape = shapes.add_shape(MSO_AUTO_SHAPE_TYPE.PENTAGON, left, top, width, height)
                shape.text = step.removeprefix(STEP_BY_STEP_PROCESS_MARKER)
                top += height + INCHES_0_3
                left += INCHES_0_5
        else:
            # Two steps -- probably not a process
            return False

    return True


def _handle_key_message(
        slide: pptx.slide.Slide,
        slide_json: dict,
        slide_width_inch: float,
        slide_height_inch: float
):
    """
    Add a shape to display the key message in the slide, if available.

    :param slide: The slide to be processed.
    :param slide_json: The content of the slide as JSON data.
    :param slide_width_inch: The width of the slide in inches.
    :param slide_height_inch: The height of the slide in inches.
    """

    if 'key_message' in slide_json and slide_json['key_message']:
        height = pptx.util.Inches(1.6)
        width = pptx.util.Inches(slide_width_inch / 2.3)
        top = pptx.util.Inches(slide_height_inch - height.inches - 0.1)
        left = pptx.util.Inches((slide_width_inch - width.inches) / 2)
<<<<<<< HEAD
=======
        logger.debug(
            '_handle_key_message shape:: left: %.2f, top: %.2f, width: %.2f, height: %.2f',
            left, top, width, height
        )
>>>>>>> add14a95
        shape = slide.shapes.add_shape(
            MSO_AUTO_SHAPE_TYPE.ROUNDED_RECTANGLE,
            left=left,
            top=top,
            width=width,
            height=height
        )
        shape.text = slide_json['key_message']


if __name__ == '__main__':
    _JSON_DATA = '''
    {
    "title": "Understanding AI",
    "slides": [
        {
            "heading": "Introduction",
            "bullet_points": [
                "Brief overview of AI",
                [
                    "Importance of understanding AI"
                ]
            ],
            "key_message": ""
        },
        {
            "heading": "What is AI?",
            "bullet_points": [
                "Definition of AI",
                [
                    "Types of AI",
                    [
                        "Narrow or weak AI",
                        "General or strong AI"
                    ]
                ],
                "Differences between AI and machine learning"
            ],
            "key_message": ""
        },
        {
            "heading": "How AI Works",
            "bullet_points": [
                "Overview of AI algorithms",
                [
                    "Types of AI algorithms",
                    [
                        "Rule-based systems",
                        "Decision tree systems",
                        "Neural networks"
                    ]
                ],
                "How AI processes data"
            ],
            "key_message": ""
        },
        {
            "heading": "Building AI Models",
            "bullet_points": [
                ">> Collect data",
                ">> Select model or architecture to use",
                ">> Set appropriate parameters",
                ">> Train model with data",
                ">> Run inference",
            ],
            "key_message": ""
        },
        {
            "heading": "Pros of AI",
            "bullet_points": [
                "Increased efficiency and productivity",
                "Improved accuracy and precision",
                "Enhanced decision-making capabilities",
                "Personalized experiences"
            ],
            "key_message": "AI can be used for many different purposes"
        },
        {
            "heading": "Cons of AI",
            "bullet_points": [
                "Job displacement and loss of employment",
                "Bias and discrimination",
                "Privacy and security concerns",
                "Dependence on technology"
            ],
            "key_message": ""
        },
        {
            "heading": "Future Prospects of AI",
            "bullet_points": [
                "Advancements in fields such as healthcare and finance",
                "Increased use"
            ],
            "key_message": ""
        }
    ]
}'''

    temp = tempfile.NamedTemporaryFile(delete=False, suffix='.pptx')
    path = pathlib.Path(temp.name)

    generate_powerpoint_presentation(
        json5.loads(_JSON_DATA),
        output_file_path=path,
        slides_template='Basic'
    )
    print(f'File path: {path}')

    temp.close()<|MERGE_RESOLUTION|>--- conflicted
+++ resolved
@@ -266,13 +266,6 @@
         width = pptx.util.Inches(slide_width_inch / 2.3)
         top = pptx.util.Inches(slide_height_inch - height.inches - 0.1)
         left = pptx.util.Inches((slide_width_inch - width.inches) / 2)
-<<<<<<< HEAD
-=======
-        logger.debug(
-            '_handle_key_message shape:: left: %.2f, top: %.2f, width: %.2f, height: %.2f',
-            left, top, width, height
-        )
->>>>>>> add14a95
         shape = slide.shapes.add_shape(
             MSO_AUTO_SHAPE_TYPE.ROUNDED_RECTANGLE,
             left=left,
