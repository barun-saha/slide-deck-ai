--- conflicted
+++ resolved
@@ -144,10 +144,5 @@
 # Cython debug symbols
 cython_debug/
 
-<<<<<<< HEAD
 .DS_Store
-.idea/
-.idea/**/.DS_Store
-=======
-.idea.DS_Store
->>>>>>> bfa9ba80
+.idea/**/.DS_Store